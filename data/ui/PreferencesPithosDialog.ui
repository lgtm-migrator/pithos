--- conflicted
+++ resolved
@@ -5,247 +5,252 @@
   <!-- interface-naming-policy project-wide -->
   <object class="PreferencesPithosDialog" id="preferences_pithos_dialog">
     <property name="width_request">333</property>
-    <property name="can_focus">False</property>
     <property name="border_width">5</property>
     <property name="title" translatable="yes">Preferences</property>
     <property name="window_position">center</property>
     <property name="icon_name">pithos</property>
     <property name="type_hint">normal</property>
+    <property name="has_separator">False</property>
     <child internal-child="vbox">
       <object class="GtkVBox" id="dialog-vbox1">
         <property name="visible">True</property>
-        <property name="can_focus">False</property>
         <property name="spacing">2</property>
-        <child internal-child="action_area">
-          <object class="GtkHButtonBox" id="dialog-action_area1">
-            <property name="visible">True</property>
-            <property name="can_focus">False</property>
-            <property name="layout_style">end</property>
-            <child>
-              <object class="GtkButton" id="button2">
-                <property name="label">gtk-cancel</property>
-                <property name="use_action_appearance">False</property>
-                <property name="visible">True</property>
-                <property name="can_focus">True</property>
-                <property name="receives_default">True</property>
-                <property name="use_stock">True</property>
-                <signal name="clicked" handler="cancel" swapped="no"/>
-              </object>
-              <packing>
-                <property name="expand">False</property>
-                <property name="fill">False</property>
-                <property name="position">0</property>
-              </packing>
-            </child>
-            <child>
-              <object class="GtkButton" id="button1">
-                <property name="label">gtk-ok</property>
-                <property name="use_action_appearance">False</property>
-                <property name="visible">True</property>
-                <property name="can_focus">True</property>
-                <property name="receives_default">True</property>
-                <property name="use_stock">True</property>
-                <signal name="clicked" handler="ok" swapped="no"/>
-              </object>
-              <packing>
-                <property name="expand">False</property>
-                <property name="fill">False</property>
-                <property name="position">1</property>
-              </packing>
-            </child>
-          </object>
-          <packing>
-            <property name="expand">False</property>
-            <property name="fill">True</property>
-            <property name="pack_type">end</property>
-            <property name="position">0</property>
-          </packing>
-        </child>
         <child>
           <object class="GtkTable" id="table1">
             <property name="visible">True</property>
-<<<<<<< HEAD
-=======
-            <property name="can_focus">False</property>
->>>>>>> 759fd22b
-            <property name="n_rows">15</property>
+            <property name="n_rows">16</property>
             <property name="n_columns">3</property>
             <property name="column_spacing">5</property>
             <property name="row_spacing">5</property>
             <child>
-              <placeholder/>
-            </child>
-            <child>
-              <placeholder/>
-            </child>
-            <child>
-              <placeholder/>
-            </child>
-            <child>
-              <placeholder/>
-            </child>
-            <child>
-              <placeholder/>
-            </child>
-            <child>
-              <placeholder/>
-            </child>
-            <child>
-              <placeholder/>
-            </child>
-            <child>
-              <placeholder/>
-            </child>
-            <child>
-              <object class="GtkLabel" id="label1">
-                <property name="visible">True</property>
-                <property name="can_focus">False</property>
-                <property name="xalign">0</property>
-                <property name="label" translatable="yes">Email</property>
-              </object>
-              <packing>
-                <property name="left_attach">1</property>
-                <property name="right_attach">2</property>
-                <property name="top_attach">1</property>
-                <property name="bottom_attach">2</property>
-              </packing>
-            </child>
-            <child>
-              <object class="GtkEntry" id="prefs_username">
-                <property name="visible">True</property>
-                <property name="can_focus">True</property>
-                <property name="invisible_char">•</property>
-                <property name="primary_icon_activatable">False</property>
-                <property name="secondary_icon_activatable">False</property>
-                <property name="primary_icon_sensitive">True</property>
-                <property name="secondary_icon_sensitive">True</property>
-              </object>
-              <packing>
-                <property name="left_attach">2</property>
-                <property name="right_attach">3</property>
-                <property name="top_attach">1</property>
-                <property name="bottom_attach">2</property>
-              </packing>
-            </child>
-            <child>
-              <object class="GtkLabel" id="label2">
-                <property name="visible">True</property>
-                <property name="can_focus">False</property>
-                <property name="xalign">0</property>
-                <property name="label" translatable="yes">Password</property>
-              </object>
-              <packing>
-                <property name="left_attach">1</property>
-                <property name="right_attach">2</property>
-                <property name="top_attach">2</property>
-                <property name="bottom_attach">3</property>
-              </packing>
-            </child>
-            <child>
-              <object class="GtkEntry" id="prefs_password">
-                <property name="visible">True</property>
-                <property name="can_focus">True</property>
-                <property name="visibility">False</property>
-                <property name="invisible_char">•</property>
-                <property name="primary_icon_activatable">False</property>
-                <property name="secondary_icon_activatable">False</property>
-                <property name="primary_icon_sensitive">True</property>
-                <property name="secondary_icon_sensitive">True</property>
-              </object>
-              <packing>
-                <property name="left_attach">2</property>
-                <property name="right_attach">3</property>
-                <property name="top_attach">2</property>
-                <property name="bottom_attach">3</property>
-              </packing>
-            </child>
-            <child>
-              <object class="GtkCheckButton" id="checkbutton_pandora_one">
-                <property name="label" translatable="yes">Pandora One Subscriber</property>
-                <property name="visible">True</property>
-                <property name="can_focus">True</property>
-                <property name="receives_default">False</property>
-                <property name="draw_indicator">True</property>
-              </object>
-              <packing>
-                <property name="left_attach">2</property>
-                <property name="right_attach">3</property>
-                <property name="top_attach">3</property>
-                <property name="bottom_attach">4</property>
-              </packing>
-            </child>
-            <child>
-              <object class="GtkLabel" id="label3">
-                <property name="visible">True</property>
-                <property name="can_focus">False</property>
-                <property name="xalign">0</property>
+              <object class="GtkLabel" id="label_account">
                 <property name="label" translatable="yes">Pandora.com Account</property>
+                <property name="visible">True</property>
+                <property name="xalign">0</property>
                 <attributes>
                   <attribute name="weight" value="bold"/>
                 </attributes>
               </object>
               <packing>
-                <property name="right_attach">3</property>
                 <property name="y_padding">5</property>
-              </packing>
-            </child>
-            <child>
-              <object class="GtkLabel" id="label4">
-                <property name="visible">True</property>
-                <property name="can_focus">False</property>
-                <property name="xalign">0</property>
-                <property name="label" translatable="yes">Options</property>
+                <property name="right_attach">3</property>
+                <property name="top_attach">0</property>
+                <property name="bottom_attach">1</property>
+              </packing>
+            </child>
+            <child>
+              <object class="GtkLabel" id="label_email">
+                <property name="label" translatable="yes">Email</property>
+                <property name="visible">True</property>
+                <property name="xalign">0</property>
+              </object>
+              <packing>
+                <property name="left_attach">1</property>
+                <property name="right_attach">2</property>
+                <property name="top_attach">1</property>
+                <property name="bottom_attach">2</property>
+              </packing>
+            </child>
+            <child>
+              <object class="GtkEntry" id="prefs_username">
+                <property name="visible">True</property>
+              </object>
+              <packing>
+                <property name="left_attach">2</property>
+                <property name="right_attach">3</property>
+                <property name="top_attach">1</property>
+                <property name="bottom_attach">2</property>
+              </packing>
+            </child>
+            <child>
+              <object class="GtkLabel" id="label_password">
+                <property name="label" translatable="yes">Password</property>
+                <property name="visible">True</property>
+                <property name="xalign">0</property>
+              </object>
+              <packing>
+                <property name="left_attach">1</property>
+                <property name="right_attach">2</property>
+                <property name="top_attach">2</property>
+                <property name="bottom_attach">3</property>
+              </packing>
+            </child>
+            <child>
+              <object class="GtkEntry" id="prefs_password">
+                <property name="visible">True</property>
+                <property name="visibility">False</property>
+              </object>
+              <packing>
+                <property name="left_attach">2</property>
+                <property name="right_attach">3</property>
+                <property name="top_attach">2</property>
+                <property name="bottom_attach">3</property>
+              </packing>
+            </child>
+            <child>
+              <object class="GtkCheckButton" id="checkbutton_pandora_one">
+                <property name="label" translatable="yes">Pandora One Subscriber</property>
+                <property name="visible">True</property>
+                <property name="draw_indicator">True</property>
+              </object>
+              <packing>
+                <property name="left_attach">2</property>
+                <property name="right_attach">3</property>
+                <property name="top_attach">3</property>
+                <property name="bottom_attach">4</property>
+              </packing>
+            </child>
+            <child>
+              <object class="GtkLabel" id="label_create_account">
+                <property name="label" translatable="yes">&lt;small&gt;&lt;a href='http://pandora.com'&gt;Create an account at pandora.com&lt;/a&gt;&lt;/small&gt;</property>
+                <property name="use_markup">True</property>
+                <property name="visible">True</property>
+              </object>
+              <packing>
+                <property name="left_attach">1</property>
+                <property name="right_attach">3</property>
+                <property name="top_attach">4</property>
+                <property name="bottom_attach">5</property>
+              </packing>
+            </child>
+            <child>
+              <object class="GtkLabel" id="label_advanced">
+                <property name="label" translatable="yes">Advanced Settings</property>
+                <property name="visible">True</property>
+                <property name="xalign">0</property>
                 <attributes>
                   <attribute name="weight" value="bold"/>
                 </attributes>
               </object>
               <packing>
-                <property name="right_attach">3</property>
+                <property name="y_padding">5</property>
+                <property name="right_attach">3</property>
+                <property name="top_attach">5</property>
+                <property name="bottom_attach">6</property>
+              </packing>
+            </child>
+            <child>
+              <object class="GtkLabel" id="label_audio_quality">
+                <property name="label" translatable="yes">Audio Quality</property>
+                <property name="visible">True</property>
+                <property name="xalign">0</property>
+              </object>
+              <packing>
+                <property name="left_attach">1</property>
+                <property name="right_attach">2</property>
+                <property name="top_attach">6</property>
+                <property name="bottom_attach">7</property>
+              </packing>
+            </child>
+            <child>
+              <object class="GtkComboBox" id="prefs_audio_quality">
+                <property name="visible">True</property>
+              </object>
+              <packing>
+                <property name="left_attach">2</property>
+                <property name="right_attach">3</property>
+                <property name="top_attach">6</property>
+                <property name="bottom_attach">7</property>
+              </packing>
+            </child>
+            <child>
+              <object class="GtkLabel" id="label_proxy">
+                <property name="label" translatable="yes">Proxy URL</property>
+                <property name="tooltip_text" translatable="yes">This proxy is used for all HTTP/HTTPS traffic. If empty, http_proxy and https_proxy environment variables will be used.</property>
+                <property name="visible">True</property>
+                <property name="xalign">0</property>
+              </object>
+              <packing>
+                <property name="left_attach">1</property>
+                <property name="right_attach">2</property>
+                <property name="top_attach">7</property>
+                <property name="bottom_attach">8</property>
+              </packing>
+            </child>
+            <child>
+              <object class="GtkEntry" id="prefs_proxy">
+                <property name="visible">True</property>
+              </object>
+              <packing>
+                <property name="left_attach">2</property>
+                <property name="right_attach">3</property>
+                <property name="top_attach">7</property>
+                <property name="bottom_attach">8</property>
+              </packing>
+            </child>
+            <child>
+              <object class="GtkLabel" id="label_control_proxy">
+                <property name="label" translatable="yes">Control Proxy URL</property>
+                <property name="tooltip_text" translatable="yes">Proxy for Pandora API requests only (for those outside the US). If unset, the normal proxy is used.</property>
+                <property name="visible">True</property>
+                <property name="xalign">0</property>
+              </object>
+              <packing>
+                <property name="left_attach">1</property>
+                <property name="right_attach">2</property>
                 <property name="top_attach">8</property>
                 <property name="bottom_attach">9</property>
+              </packing>
+            </child>
+            <child>
+              <object class="GtkEntry" id="prefs_control_proxy">
+                <property name="visible">True</property>
+              </object>
+              <packing>
+                <property name="left_attach">2</property>
+                <property name="right_attach">3</property>
+                <property name="top_attach">8</property>
+                <property name="bottom_attach">9</property>
+              </packing>
+            </child>
+            <child>
+              <object class="GtkLabel" id="label_options">
+                <property name="label" translatable="yes">Options</property>
+                <property name="visible">True</property>
+                <property name="xalign">0</property>
+                <attributes>
+                  <attribute name="weight" value="bold"/>
+                </attributes>
+              </object>
+              <packing>
                 <property name="y_padding">5</property>
+                <property name="right_attach">3</property>
+                <property name="top_attach">9</property>
+                <property name="bottom_attach">10</property>
               </packing>
             </child>
             <child>
               <object class="GtkCheckButton" id="checkbutton_mediakeys">
                 <property name="label" translatable="yes">Respond to media keys</property>
-                <property name="use_action_appearance">False</property>
-                <property name="can_focus">True</property>
-                <property name="receives_default">False</property>
+                <property name="visible">False</property> <!-- Invisible because it's not currently used in the code -->
                 <property name="active">True</property>
                 <property name="draw_indicator">True</property>
               </object>
               <packing>
                 <property name="left_attach">1</property>
                 <property name="right_attach">3</property>
-                <property name="top_attach">9</property>
-                <property name="bottom_attach">10</property>
+                <property name="top_attach">10</property>
+                <property name="bottom_attach">11</property>
               </packing>
             </child>
             <child>
               <object class="GtkCheckButton" id="checkbutton_notify">
                 <property name="label" translatable="yes">Show song notifications</property>
-                <property name="use_action_appearance">False</property>
-                <property name="visible">True</property>
-                <property name="can_focus">True</property>
-                <property name="receives_default">False</property>
+                <property name="visible">True</property>
                 <property name="active">True</property>
                 <property name="draw_indicator">True</property>
               </object>
               <packing>
                 <property name="left_attach">1</property>
                 <property name="right_attach">3</property>
-                <property name="top_attach">10</property>
-                <property name="bottom_attach">11</property>
+                <property name="top_attach">11</property>
+                <property name="bottom_attach">12</property>
               </packing>
             </child>
             <child>
               <object class="GtkCheckButton" id="checkbutton_screensaverpause">
                 <property name="label" translatable="yes">Pause when screensaver is active</property>
-                <property name="use_action_appearance">False</property>
-                <property name="visible">True</property>
-                <property name="can_focus">True</property>
-                <property name="receives_default">False</property>
+                <property name="visible">True</property>
                 <property name="active">True</property>
                 <property name="draw_indicator">True</property>
               </object>
@@ -257,179 +262,46 @@
               </packing>
             </child>
             <child>
-              <placeholder/>
-            </child>
-            <child>
-              <placeholder/>
-            </child>
-            <child>
-              <placeholder/>
-            </child>
-            <child>
-              <placeholder/>
-            </child>
-            <child>
-              <placeholder/>
-            </child>
-            <child>
-              <placeholder/>
-            </child>
-            <child>
-              <placeholder/>
-            </child>
-            <child>
-              <placeholder/>
-            </child>
-            <child>
-              <placeholder/>
-            </child>
-            <child>
-              <placeholder/>
-            </child>
-            <child>
-              <placeholder/>
-            </child>
-            <child>
-              <placeholder/>
-            </child>
-            <child>
-              <object class="GtkLabel" id="label5">
-                <property name="visible">True</property>
-                <property name="can_focus">False</property>
-                <property name="label" translatable="yes">&lt;small&gt;&lt;a href='http://pandora.com'&gt;Create an account at pandora.com&lt;/a&gt;&lt;/small&gt;</property>
-                <property name="use_markup">True</property>
-              </object>
-              <packing>
-                <property name="left_attach">1</property>
-                <property name="right_attach">3</property>
-                <property name="top_attach">4</property>
-                <property name="bottom_attach">5</property>
-              </packing>
-            </child>
-            <child>
-              <object class="GtkLabel" id="audioQualityLabel">
-                <property name="visible">True</property>
-                <property name="can_focus">False</property>
-                <property name="xalign">0</property>
-                <property name="label" translatable="yes">Audio Quality</property>
-              </object>
-              <packing>
-                <property name="left_attach">1</property>
-                <property name="right_attach">2</property>
-                <property name="top_attach">6</property>
-                <property name="bottom_attach">7</property>
-              </packing>
-            </child>
-            <child>
-              <object class="GtkComboBox" id="prefs_audio_quality">
-                <property name="visible">True</property>
-                <property name="can_focus">False</property>
-              </object>
-              <packing>
-                <property name="left_attach">2</property>
-                <property name="right_attach">3</property>
-                <property name="top_attach">6</property>
-                <property name="bottom_attach">7</property>
-              </packing>
-            </child>
-            <child>
-              <object class="GtkLabel" id="label6">
-                <property name="visible">True</property>
-                <property name="can_focus">False</property>
-                <property name="tooltip_text" translatable="yes">This proxy is used for all HTTP/HTTPS traffic. If empty, http_proxy and https_proxy environment variables will be used.</property>
-                <property name="xalign">0</property>
-                <property name="label" translatable="yes">Proxy URL</property>
-              </object>
-              <packing>
-                <property name="left_attach">1</property>
-                <property name="right_attach">2</property>
-                <property name="top_attach">7</property>
-                <property name="bottom_attach">8</property>
-              </packing>
-            </child>
-            <child>
-              <object class="GtkEntry" id="prefs_proxy">
-                <property name="visible">True</property>
-                <property name="can_focus">True</property>
-                <property name="invisible_char">•</property>
-                <property name="primary_icon_activatable">False</property>
-                <property name="secondary_icon_activatable">False</property>
-                <property name="primary_icon_sensitive">True</property>
-                <property name="secondary_icon_sensitive">True</property>
-              </object>
-              <packing>
-                <property name="left_attach">2</property>
-                <property name="right_attach">3</property>
-                <property name="top_attach">7</property>
-                <property name="bottom_attach">8</property>
-              </packing>
-            </child>
-            <child>
               <object class="GtkCheckButton" id="checkbutton_icon">
                 <property name="label" translatable="yes">Show notification area icon</property>
-                <property name="use_action_appearance">False</property>
-                <property name="visible">True</property>
-                <property name="can_focus">True</property>
-                <property name="receives_default">False</property>
-                <property name="draw_indicator">True</property>
-              </object>
-              <packing>
-                <property name="left_attach">1</property>
-                <property name="right_attach">3</property>
-                <property name="top_attach">11</property>
-                <property name="bottom_attach">12</property>
-              </packing>
-            </child>
-            <child>
-              <object class="GtkLabel" id="label7">
-                <property name="visible">True</property>
-                <property name="can_focus">False</property>
-                <property name="xalign">0</property>
+                <property name="visible">True</property>
+                <property name="draw_indicator">True</property>
+              </object>
+              <packing>
+                <property name="left_attach">1</property>
+                <property name="right_attach">3</property>
+                <property name="top_attach">13</property>
+                <property name="bottom_attach">14</property>
+              </packing>
+            </child>
+            <child>
+              <object class="GtkLabel" id="label_lastfm">
                 <property name="label" translatable="yes">Last.fm Scrobbling</property>
+                <property name="visible">True</property>
+                <property name="xalign">0</property>
                 <attributes>
                   <attribute name="weight" value="bold"/>
                 </attributes>
               </object>
               <packing>
-                <property name="right_attach">3</property>
-                <property name="top_attach">13</property>
-                <property name="bottom_attach">14</property>
                 <property name="y_padding">5</property>
+                <property name="right_attach">3</property>
+                <property name="top_attach">14</property>
+                <property name="bottom_attach">15</property>
               </packing>
             </child>
             <child>
               <object class="GtkButton" id="lastfm_btn">
                 <property name="label" translatable="yes">Authenticate</property>
-                <property name="use_action_appearance">False</property>
-                <property name="visible">True</property>
-                <property name="can_focus">True</property>
-                <property name="receives_default">True</property>
-              </object>
-              <packing>
-                <property name="left_attach">1</property>
-                <property name="right_attach">3</property>
-                <property name="top_attach">14</property>
-                <property name="bottom_attach">15</property>
-              </packing>
-            </child>
-            <child>
-              <object class="GtkLabel" id="label8">
-                <property name="visible">True</property>
-                <property name="can_focus">False</property>
-                <property name="xalign">0</property>
-                <property name="label" translatable="yes">Advanced Settings</property>
-                <attributes>
-                  <attribute name="weight" value="bold"/>
-                </attributes>
-              </object>
-              <packing>
-                <property name="right_attach">3</property>
-                <property name="top_attach">5</property>
-                <property name="bottom_attach">6</property>
-                <property name="y_padding">5</property>
-              </packing>
-            </child>
-<<<<<<< HEAD
+                <property name="visible">True</property>
+              </object>
+              <packing>
+                <property name="left_attach">1</property>
+                <property name="right_attach">3</property>
+                <property name="top_attach">15</property>
+                <property name="bottom_attach">16</property>
+              </packing>
+            </child>
           </object>
           <packing>
             <property name="padding">5</property>
@@ -441,71 +313,43 @@
             <property name="visible">True</property>
             <property name="layout_style">end</property>
             <child>
-              <object class="GtkButton" id="button2">
+              <object class="GtkButton" id="button_cancel">
                 <property name="label">gtk-cancel</property>
-=======
-            <child>
-              <placeholder/>
-            </child>
-            <child>
-              <placeholder/>
-            </child>
-            <child>
-              <placeholder/>
-            </child>
-            <child>
-              <placeholder/>
-            </child>
-            <child>
-              <placeholder/>
-            </child>
-            <child>
-              <object class="GtkLabel" id="label9">
->>>>>>> 759fd22b
-                <property name="visible">True</property>
-                <property name="can_focus">False</property>
-                <property name="tooltip_text" translatable="yes">Proxy for Pandora API requests only (for those outside the US). If unset, the normal proxy is used.</property>
-                <property name="xalign">0</property>
-                <property name="label" translatable="yes">Control Proxy URL</property>
-              </object>
-              <packing>
-                <property name="left_attach">1</property>
-                <property name="right_attach">2</property>
-                <property name="top_attach">7</property>
-                <property name="bottom_attach">8</property>
-              </packing>
-            </child>
-            <child>
-              <object class="GtkEntry" id="prefs_control_proxy">
-                <property name="visible">True</property>
-                <property name="can_focus">True</property>
-                <property name="invisible_char">•</property>
-                <property name="invisible_char_set">True</property>
-                <property name="primary_icon_activatable">False</property>
-                <property name="secondary_icon_activatable">False</property>
-                <property name="primary_icon_sensitive">True</property>
-                <property name="secondary_icon_sensitive">True</property>
-              </object>
-              <packing>
-                <property name="left_attach">2</property>
-                <property name="right_attach">3</property>
-                <property name="top_attach">7</property>
-                <property name="bottom_attach">8</property>
+                <property name="visible">True</property>
+                <property name="use_stock">True</property>
+                <signal name="clicked" handler="cancel"/>
+              </object>
+              <packing>
+                <property name="expand">False</property>
+                <property name="fill">False</property>
+                <property name="position">0</property>
+              </packing>
+            </child>
+            <child>
+              <object class="GtkButton" id="button_ok">
+                <property name="label">gtk-ok</property>
+                <property name="visible">True</property>
+                <property name="use_stock">True</property>
+                <signal name="clicked" handler="ok"/>
+              </object>
+              <packing>
+                <property name="expand">False</property>
+                <property name="fill">False</property>
+                <property name="position">1</property>
               </packing>
             </child>
           </object>
           <packing>
-            <property name="expand">True</property>
-            <property name="fill">True</property>
-            <property name="padding">5</property>
-            <property name="position">1</property>
+            <property name="expand">False</property>
+            <property name="pack_type">end</property>
+            <property name="position">0</property>
           </packing>
         </child>
       </object>
     </child>
     <action-widgets>
-      <action-widget response="-6">button2</action-widget>
-      <action-widget response="-5">button1</action-widget>
+      <action-widget response="-6">button_cancel</action-widget>
+      <action-widget response="-5">button_ok</action-widget>
     </action-widgets>
   </object>
 </interface>