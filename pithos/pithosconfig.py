# -*- coding: utf-8; tab-width: 4; indent-tabs-mode: nil; -*-
### BEGIN LICENSE
# Copyright (C) 2010-2012 Kevin Mehall <km@kevinmehall.net>
#This program is free software: you can redistribute it and/or modify it 
#under the terms of the GNU General Public License version 3, as published 
#by the Free Software Foundation.
#
#This program is distributed in the hope that it will be useful, but 
#WITHOUT ANY WARRANTY; without even the implied warranties of 
#MERCHANTABILITY, SATISFACTORY QUALITY, or FITNESS FOR A PARTICULAR 
#PURPOSE.  See the GNU General Public License for more details.
#
#You should have received a copy of the GNU General Public License along 
#with this program.  If not, see <http://www.gnu.org/licenses/>.
### END LICENSE

# where your project will head for your data (for instance, images and ui files)
# by default, this is ../data, relative your trunk layout
__pithos_data_directory__ = '../data/'
__license__ = 'GPL-3'

VERSION = '0.3.17'

import os

class project_path_not_found(Exception):
    pass

<<<<<<< HEAD
valid_audio_formats = [
    ('High', 'highQuality'),
    ('Medium', 'mediumQuality'),
    ('Low', 'lowQuality'),
]
default_audio_quality = 'highQuality'

=======
>>>>>>> 759fd22b
def get_data_file(*path_segments):
    """Get the full path to a data file.

    Returns the path to a file underneath the data directory (as defined by
    `get_data_path`). Equivalent to os.path.join(get_data_path(),
    *path_segments).
    """
    return os.path.join(getdatapath(), *path_segments)

def getdatapath():
    """Retrieve pithos data path

    This path is by default <pithos_lib_path>/../data/ in trunk
    and /usr/share/pithos in an installed version but this path
    is specified at installation time.
    """

    # get pathname absolute or relative
    if __pithos_data_directory__.startswith('/'):
        pathname = __pithos_data_directory__
    else:
        pathname = os.path.dirname(__file__) + '/' + __pithos_data_directory__

    abs_data_path = os.path.abspath(pathname)
    if os.path.exists(abs_data_path):
        return abs_data_path
    else:
        raise project_path_not_found

if __name__=='__main__':
    print VERSION<|MERGE_RESOLUTION|>--- conflicted
+++ resolved
@@ -1,16 +1,16 @@
 # -*- coding: utf-8; tab-width: 4; indent-tabs-mode: nil; -*-
 ### BEGIN LICENSE
 # Copyright (C) 2010-2012 Kevin Mehall <km@kevinmehall.net>
-#This program is free software: you can redistribute it and/or modify it 
-#under the terms of the GNU General Public License version 3, as published 
+#This program is free software: you can redistribute it and/or modify it
+#under the terms of the GNU General Public License version 3, as published
 #by the Free Software Foundation.
 #
-#This program is distributed in the hope that it will be useful, but 
-#WITHOUT ANY WARRANTY; without even the implied warranties of 
-#MERCHANTABILITY, SATISFACTORY QUALITY, or FITNESS FOR A PARTICULAR 
+#This program is distributed in the hope that it will be useful, but
+#WITHOUT ANY WARRANTY; without even the implied warranties of
+#MERCHANTABILITY, SATISFACTORY QUALITY, or FITNESS FOR A PARTICULAR
 #PURPOSE.  See the GNU General Public License for more details.
 #
-#You should have received a copy of the GNU General Public License along 
+#You should have received a copy of the GNU General Public License along
 #with this program.  If not, see <http://www.gnu.org/licenses/>.
 ### END LICENSE
 
@@ -26,16 +26,6 @@
 class project_path_not_found(Exception):
     pass
 
-<<<<<<< HEAD
-valid_audio_formats = [
-    ('High', 'highQuality'),
-    ('Medium', 'mediumQuality'),
-    ('Low', 'lowQuality'),
-]
-default_audio_quality = 'highQuality'
-
-=======
->>>>>>> 759fd22b
 def get_data_file(*path_segments):
     """Get the full path to a data file.
 
