# -*- coding: utf-8; tab-width: 4; indent-tabs-mode: nil; -*-
### BEGIN LICENSE
# Copyright (C) 2010 Kevin Mehall <km@kevinmehall.net>
#This program is free software: you can redistribute it and/or modify it 
#under the terms of the GNU General Public License version 3, as published 
#by the Free Software Foundation.
#
#This program is distributed in the hope that it will be useful, but 
#WITHOUT ANY WARRANTY; without even the implied warranties of 
#MERCHANTABILITY, SATISFACTORY QUALITY, or FITNESS FOR A PARTICULAR 
#PURPOSE.  See the GNU General Public License for more details.
#
#You should have received a copy of the GNU General Public License along 
#with this program.  If not, see <http://www.gnu.org/licenses/>.
### END LICENSE

import sys
import os
import stat
import logging

import gtk
import gobject

from pithos.pithosconfig import *
from pithos.plugins.scrobble import LastFmAuth

try:
    from xdg.BaseDirectory import xdg_config_home
    config_home = xdg_config_home
except ImportError:
    if 'XDG_CONFIG_HOME' in os.environ:
        config_home = os.environ['XDG_CONFIG_HOME']
    else:
        config_home = os.path.join(os.path.expanduser('~'), '.config')
    
configfilename = os.path.join(config_home, 'pithos.ini')

class PreferencesPithosDialog(gtk.Dialog):
    __gtype_name__ = "PreferencesPithosDialog"
    prefernces = {}

    def __init__(self):
        """__init__ - This function is typically not called directly.
        Creation of a PreferencesPithosDialog requires redeading the associated ui
        file and parsing the ui definition extrenally,
        and then calling PreferencesPithosDialog.finish_initializing().

        Use the convenience function NewPreferencesPithosDialog to create
        NewAboutPithosDialog objects.
        """

        pass

    def finish_initializing(self, builder):
        """finish_initalizing should be called after parsing the ui definition
        and creating a AboutPithosDialog object with it in order to finish
        initializing the start of the new AboutPithosDialog instance.
        """

        # get a reference to the builder and set up the signals
        self.builder = builder
        self.builder.connect_signals(self)
        
        # initialize the "Audio format" combobox backing list
        audio_format_combo = self.builder.get_object('prefs_audio_format')
        fmt_store = gtk.ListStore(gobject.TYPE_STRING, gobject.TYPE_STRING)
        for audio_format in valid_audio_formats:
            fmt_store.append(audio_format)
        audio_format_combo.set_model(fmt_store)
        render_text = gtk.CellRendererText()
        audio_format_combo.pack_start(render_text, expand=True)
        audio_format_combo.add_attribute(render_text, "text", 0)

        self.__load_preferences()


    def get_preferences(self):
        """get_preferences  - returns a dictionary object that contains
        preferences for pithos.
        """
        return self.__preferences

    def __load_preferences(self):
        #default preferences that will be overwritten if some are saved
        self.__preferences = {
            "username":'',
            "password":'',
            "notify":True,
            "last_station_id":None,
            "proxy":'',
            "control_proxy":'',
            "show_icon": False,
            "lastfm_key": False,
            "enable_mediakeys":True,
            "enable_screensaverpause":False,
            "volume": 1.0,
            # If set, allow insecure permissions. Implements CVE-2011-1500
            "unsafe_permissions": False,
            "jsonapi_audio_format": default_audio_format,
        }
        
        try:
            f = open(configfilename)
        except IOError:
            f = []
        
        for line in f:
            sep = line.find('=')
            key = line[:sep]
            val = line[sep+1:].strip()
            if val == 'None': val=None
            elif val == 'False': val=False
            elif val == 'True': val=True
            self.__preferences[key]=val
    
        if 'audio_format' in self.__preferences:
            # translate old XMLRPC formats
            old_format = self.__preferences['audio_format']
            translate = {'aacplus': 'HTTP_64_AACPLUS', 'mp3': 'HTTP_128_MP3', 'mp3-hifi': 'HTTP_192_MP3'}
            if format in translate:
                self.__preferences['jsonapi_audio_format'] = translate[format]
            del self.__preferences['audio_format']

        self.setup_fields()

    def fix_perms(self):
        """Apply new file permission rules, fixing CVE-2011-1500.
        If the file is 0644 and if "unsafe_permissions" is not True, 
           chmod 0600
        If the file is world-readable (but not exactly 0644) and if 
        "unsafe_permissions" is not True:
           chmod o-rw
        """
        def complain_unsafe():
            # Display this message iff permissions are unsafe, which is why
            #   we don't just check once and be done with it. 
            logging.warning("Ignoring potentially unsafe permissions due to user override.")
        
        changed = False
        
        if os.path.exists(configfilename):
            # We've already written the file, get current permissions
            config_perms = stat.S_IMODE(os.stat(configfilename).st_mode)
            if config_perms == (stat.S_IRUSR | stat.S_IWUSR | stat.S_IRGRP | stat.S_IROTH):
                if self.__preferences["unsafe_permissions"]:
                    return complain_unsafe()
                # File is 0644, set to 0600
                logging.warning("Removing world- and group-readable permissions, to fix CVE-2011-1500 in older software versions. To force, set unsafe_permissions to True in pithos.ini.")
                os.chmod(configfilename, stat.S_IRUSR | stat.S_IWUSR)
                changed = True
                
            elif config_perms & stat.S_IROTH:
                if self.__preferences["unsafe_permissions"]:
                    return complain_unsafe()
                # File is o+r, 
                logging.warning("Removing world-readable permissions, configuration should not be globally readable. To force, set unsafe_permissions to True in pithos.ini.")
                config_perms ^= stat.S_IROTH
                os.chmod(configfilename, config_perms)
                changed = True

            if config_perms & stat.S_IWOTH:
                if self.__preferences["unsafe_permissions"]:
                    return complain_unsafe()
                logging.warning("Removing world-writable permissions, configuration should not be globally writable. To force, set unsafe_permissions to True in pithos.ini.")
                config_perms ^= stat.S_IWOTH
                os.chmod(configfilename, config_perms)
                changed = True
        
        return changed

    def save(self):         
        existed = os.path.exists(configfilename)
        f = open(configfilename, 'w')

        if not existed:
            # make the file owner-readable and writable only
            os.fchmod(f.fileno(), (stat.S_IRUSR | stat.S_IWUSR))

        for key in self.__preferences:
            f.write('%s=%s\n'%(key, self.__preferences[key]))
        f.close()
        
    def setup_fields(self):
        self.builder.get_object('prefs_username').set_text(self.__preferences["username"])
        self.builder.get_object('prefs_password').set_text(self.__preferences["password"])
        self.builder.get_object('prefs_proxy').set_text(self.__preferences["proxy"])
<<<<<<< HEAD

        audio_format_combo = self.builder.get_object('prefs_audio_format')
        for row in audio_format_combo.get_model():
            if row[1] == self.__preferences["jsonapi_audio_format"]:
                audio_format_combo.set_active_iter(row.iter)
                break

=======
        self.builder.get_object('prefs_control_proxy').set_text(self.__preferences["control_proxy"])
        
        audio_format_combo = self.builder.get_object('prefs_audio_format')       
        audio_pref_idx = list(valid_audio_formats).index(self.__preferences["audio_format"])
        audio_format_combo.set_active(audio_pref_idx)
        
>>>>>>> 7fe5e3b6
        self.builder.get_object('checkbutton_notify').set_active(self.__preferences["notify"])
        self.builder.get_object('checkbutton_screensaverpause').set_active(self.__preferences["enable_screensaverpause"])
        self.builder.get_object('checkbutton_icon').set_active(self.__preferences["show_icon"])
        
        self.lastfm_auth = LastFmAuth(self.__preferences, "lastfm_key", self.builder.get_object('lastfm_btn'))
        
    def ok(self, widget, data=None):
        """ok - The user has elected to save the changes.
        Called before the dialog returns gtk.RESONSE_OK from run().
        """
        
        self.__preferences["username"] = self.builder.get_object('prefs_username').get_text()
        self.__preferences["password"] = self.builder.get_object('prefs_password').get_text()
        self.__preferences["proxy"] = self.builder.get_object('prefs_proxy').get_text()
<<<<<<< HEAD
=======
        self.__preferences["control_proxy"] = self.builder.get_object('prefs_control_proxy').get_text()
        self.__preferences["audio_format"] = valid_audio_formats[self.builder.get_object('prefs_audio_format').get_active()]
>>>>>>> 7fe5e3b6
        self.__preferences["notify"] = self.builder.get_object('checkbutton_notify').get_active()
        self.__preferences["enable_screensaverpause"] = self.builder.get_object('checkbutton_screensaverpause').get_active()
        self.__preferences["show_icon"] = self.builder.get_object('checkbutton_icon').get_active()

        audio_format = self.builder.get_object('prefs_audio_format')
        active_idx = audio_format.get_active()
        if active_idx != -1: # ignore unknown format
            self.__preferences["jsonapi_audio_format"] = audio_format.get_model()[active_idx][1]

        self.save()

    def cancel(self, widget, data=None):
        """cancel - The user has elected cancel changes.
        Called before the dialog returns gtk.RESPONSE_CANCEL for run()
        """

        self.setup_fields() # restore fields to previous values
        pass
            

def NewPreferencesPithosDialog():
    """NewPreferencesPithosDialog - returns a fully instantiated
    PreferencesPithosDialog object. Use this function rather than
    creating a PreferencesPithosDialog instance directly.
    """

    #look for the ui file that describes the ui
    ui_filename = os.path.join(getdatapath(), 'ui', 'PreferencesPithosDialog.ui')
    if not os.path.exists(ui_filename):
        ui_filename = None

    builder = gtk.Builder()
    builder.add_from_file(ui_filename)
    dialog = builder.get_object("preferences_pithos_dialog")
    dialog.finish_initializing(builder)
    return dialog

if __name__ == "__main__":
    dialog = NewPreferencesPithosDialog()
    dialog.show()
    gtk.main()
<|MERGE_RESOLUTION|>--- conflicted
+++ resolved
@@ -185,7 +185,7 @@
         self.builder.get_object('prefs_username').set_text(self.__preferences["username"])
         self.builder.get_object('prefs_password').set_text(self.__preferences["password"])
         self.builder.get_object('prefs_proxy').set_text(self.__preferences["proxy"])
-<<<<<<< HEAD
+        self.builder.get_object('prefs_control_proxy').set_text(self.__preferences["control_proxy"])
 
         audio_format_combo = self.builder.get_object('prefs_audio_format')
         for row in audio_format_combo.get_model():
@@ -193,14 +193,6 @@
                 audio_format_combo.set_active_iter(row.iter)
                 break
 
-=======
-        self.builder.get_object('prefs_control_proxy').set_text(self.__preferences["control_proxy"])
-        
-        audio_format_combo = self.builder.get_object('prefs_audio_format')       
-        audio_pref_idx = list(valid_audio_formats).index(self.__preferences["audio_format"])
-        audio_format_combo.set_active(audio_pref_idx)
-        
->>>>>>> 7fe5e3b6
         self.builder.get_object('checkbutton_notify').set_active(self.__preferences["notify"])
         self.builder.get_object('checkbutton_screensaverpause').set_active(self.__preferences["enable_screensaverpause"])
         self.builder.get_object('checkbutton_icon').set_active(self.__preferences["show_icon"])
@@ -215,11 +207,7 @@
         self.__preferences["username"] = self.builder.get_object('prefs_username').get_text()
         self.__preferences["password"] = self.builder.get_object('prefs_password').get_text()
         self.__preferences["proxy"] = self.builder.get_object('prefs_proxy').get_text()
-<<<<<<< HEAD
-=======
         self.__preferences["control_proxy"] = self.builder.get_object('prefs_control_proxy').get_text()
-        self.__preferences["audio_format"] = valid_audio_formats[self.builder.get_object('prefs_audio_format').get_active()]
->>>>>>> 7fe5e3b6
         self.__preferences["notify"] = self.builder.get_object('checkbutton_notify').get_active()
         self.__preferences["enable_screensaverpause"] = self.builder.get_object('checkbutton_screensaverpause').get_active()
         self.__preferences["show_icon"] = self.builder.get_object('checkbutton_icon').get_active()
